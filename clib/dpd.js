--- conflicted
+++ resolved
@@ -131,19 +131,10 @@
               url: rootUrl + r.path + q,
               type: 'DELETE',
               contentType: contentType,
-<<<<<<< HEAD
-              success: function () {
-                fn && fn();
-              },
-              error: function (err) {
-                fn && fn(err);
-              }
-=======
               success: function(res) {
                 fn && fn(true);
               },
               error: errorCallback(fn)
->>>>>>> 0db23e74
             });
           }
         })(r)
@@ -170,19 +161,10 @@
               url: rootUrl + r.path + '/logout',
               type: 'POST',
               contentType: contentType,
-<<<<<<< HEAD
-              success: function () {
-                fn && fn();
-              },
-              error: function (err) {
-                fn && fn(err);
-              }
-=======
               success: function(res) {
                 fn && fn(true);
               },
               error: errorCallback(fn)
->>>>>>> 0db23e74
             });
           }
         })(r);
@@ -193,17 +175,8 @@
               url: rootUrl + r.path + '/me',
               type: 'GET',
               contentType: contentType,
-<<<<<<< HEAD
-              success: function (res) {
-                fn && fn(res);
-              },
-              error: function (err) {
-                fn && fn(err);
-              }
-=======
               success: successCallback(fn),
               error: errorCallback(fn)
->>>>>>> 0db23e74
             });
           }
         })(r);
