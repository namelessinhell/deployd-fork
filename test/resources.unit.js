--- conflicted
+++ resolved
@@ -15,14 +15,9 @@
   describe('.build(store)', function(){
     it('should return a set of resource instances', function(done) {
       resources.build(store).find(function (err, resources) {
-<<<<<<< HEAD
         expect(resources).to.have.length(4);
-        // expect(resources[0] instanceof Collection).to.equal(true);
-=======
-        expect(resources).to.have.length(3);
         expect(resources[0].properties).to.be.a('object');
         expect(resources[0] instanceof Collection).to.equal(true);
->>>>>>> af6bfb12
         done(err);
       })
     })
