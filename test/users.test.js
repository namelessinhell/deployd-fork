describe('Users', function(){
  describe('POST /users', function(){
    it('should register a new user', function(done) {
      users.post(data.users[0], function (err, user) {
        expect(user._id).to.exist;
        expect(user.email).to.eql(data.users[0].email);
        expect(user.password).to.not.exist;
        
        // for use in GET /users test
        data.users[0]._id = user._id;
        
        done(err);
      })
    })
    
    it('should fail without a valid user (and not requested as root)', function(done) {
      var unAuthed = require('../lib/client').use('http://localhost:3003/users');
      
      unAuthed.post({foo: 'bar'}, function (err, res) {
        expect(err).to.exist;
        done();
      });
    })
  })
  
  describe('POST /users/login', function(){
<<<<<<< HEAD
    
    it('should login if provided the correct credentials', function(done) {
      var login = users.use('/login');
      login.post({email: data.users[0].email, password: data.users[0].password}, function (err, session, req, res) {
=======

    it('should not login if email and password are not provided', function(done) {
      users.use('/login').post({}, function (err, session, req, res) {
        expect(err).to.exist;
        done();
      });
    });
    
    it('should login if provided the correct credentials', function(done) {
      users.use('/login').post({email: data.users[0].email, password: data.users[0].password}, function (err, session, req, res) {
>>>>>>> 20c377fe
        expect(session._id).to.have.length(24);
        expect(session.user.password).to.not.exist;
        expect(res.headers['set-cookie'][0].indexOf(session._id) > -1).to.equal(true);
        done(err);
      });
    })
    
    it('should not respond to a GET', function(done) {
<<<<<<< HEAD
      var login = users.use('/login');
      login.get(function (err, res) {
=======
      users.use('/login').get(function (err, res) {
>>>>>>> 20c377fe
        expect(err).to.exist;
        done();
      })
    })
  })
  
  describe('GET /users/me', function(){
    it('should return the current session', function(done) {
      users.use('/login').post({email: data.users[0].email, password: data.users[0].password}, function (err, session, req, res) {
        users.use('/me').get(function (err, user) {
          expect(user).to.exist;
          expect(user._id).to.have.length(24);
          expect(user.password).to.not.exist;
          done(err);
        })
      })
    })
  })
  
  describe('POST /users/logout', function(){
    it('should logout the current user', function(done) {
      users.use('/login').post({email: data.users[0].email, password: data.users[0].password}, function (err, session, req, res) {
        users.use('/logout').post(function (err, res) {
          expect(err).to.not.exist;
          users.use('/me').get(function (err, res) {
            expect(err).to.exist;
            done();
          });
        });
      })
    })
    
    it('should not respond to DELETE', function(done) {
      users.use('/login').post({email: data.users[0].email, password: data.users[0].password}, function (err, session, req, res) {
        users.use('/logout').del(function (err, res) {
          expect(err).to.exist;
          users.use('/me').get(function (err, res) {
            expect(err).to.not.exist;
            done();
          });
        });
      })
    })
    
    it('should return an error if trying to logout twice', function(done) {
      users.use('/logout').post(function (err, body, req, res) {
        expect(err).to.exist;
        done();
      });
    })
  })
  
  describe('GET /users', function(){
    it('should return a user if an id is provided', function(done) {
      users.get({_id: data.users[0]._id}, function (err, user) {
        expect(user).to.exist;
        expect(user).to.have.length(1);
        expect(user[0].password).to.not.exist;
        done(err);
      })
    })
    
    it('should not return a user when an _id is not provided', function(done) {
      var unAuthed = require('../lib/client').use('http://localhost:3003/users');
      
      unAuthed.get(function (err, res) {
        expect(err).to.exist;
        expect(res).to.not.exist;
        done();
      })
    })
    
    it('should return a user when an _id is not provided and requested as root', function(done) {
      client.use('/users').get(function (err, res) {
        expect(res).to.exist;
        done();
      })
    })
  })
})<|MERGE_RESOLUTION|>--- conflicted
+++ resolved
@@ -24,13 +24,6 @@
   })
   
   describe('POST /users/login', function(){
-<<<<<<< HEAD
-    
-    it('should login if provided the correct credentials', function(done) {
-      var login = users.use('/login');
-      login.post({email: data.users[0].email, password: data.users[0].password}, function (err, session, req, res) {
-=======
-
     it('should not login if email and password are not provided', function(done) {
       users.use('/login').post({}, function (err, session, req, res) {
         expect(err).to.exist;
@@ -40,7 +33,6 @@
     
     it('should login if provided the correct credentials', function(done) {
       users.use('/login').post({email: data.users[0].email, password: data.users[0].password}, function (err, session, req, res) {
->>>>>>> 20c377fe
         expect(session._id).to.have.length(24);
         expect(session.user.password).to.not.exist;
         expect(res.headers['set-cookie'][0].indexOf(session._id) > -1).to.equal(true);
@@ -49,12 +41,7 @@
     })
     
     it('should not respond to a GET', function(done) {
-<<<<<<< HEAD
-      var login = users.use('/login');
-      login.get(function (err, res) {
-=======
       users.use('/login').get(function (err, res) {
->>>>>>> 20c377fe
         expect(err).to.exist;
         done();
       })
