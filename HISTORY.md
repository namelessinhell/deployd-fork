--- conflicted
+++ resolved
@@ -2,11 +2,8 @@
 
 ## 0.6.7
  - Added new data editor
-<<<<<<< HEAD
+ - Fixed major bug where calling error() would not always cancel the request
  - Fixed bug where PUT would fail without an error if you provided a query
-=======
- - Fixed major bug where calling error() would not always cancel the request
->>>>>>> 69f7db4c
 
 ## 0.6.6
  
