--- conflicted
+++ resolved
@@ -1,13 +1,10 @@
 # History
 
 ## 0.6.6
-<<<<<<< HEAD
  
  - Exposed the server object to modules as `process.server`
+ - Fixed a rare bug where the first request after a login would not be authenticated
  - Fixed minor bug when loading only node modules
-=======
- - Fixed a rare bug where the first request after a login would not be authenticated
->>>>>>> 52187d27
 
 ## 0.6.5
  
