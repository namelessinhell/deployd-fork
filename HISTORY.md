--- conflicted
+++ resolved
@@ -1,15 +1,11 @@
 # History
 
 ## 0.6.10
-<<<<<<< HEAD
 
+ - Fixed certain errors returned as HTML rather than JSON.
+ - Fixed bug where changing a property type from "number" to "string" made existing properties uneditable.
  - Fixed bug where `changed()` was returning true for values that had not changed.
- - Fixed certain errors returned as HTML rather than JSON.
-=======
-- Fixed bug where changing a property type from "number" to "string" made existing properties uneditable.
-- Fixed bug where `changed()` was returning true for values that had not changed.
-- Fixed certain error's returned as HTML rather than JSON.
->>>>>>> 25bce375
+ - Fixed certain error's returned as HTML rather than JSON.
 
 ## 0.6.9 
 
