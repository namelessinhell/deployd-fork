--- conflicted
+++ resolved
@@ -1,13 +1,9 @@
 # History
 
 ## 0.6.10
-<<<<<<< HEAD
 - Fixed bug where changing a property type from "number" to "string" made existing properties uneditable.
-=======
-
- - Fixed bug where `changed()` was returning true for values that had not changed.
- - Fixed certain error's returned as HTML rather than JSON.
->>>>>>> 2506da22
+- Fixed bug where `changed()` was returning true for values that had not changed.
+- Fixed certain error's returned as HTML rather than JSON.
 
 ## 0.6.9 
 
