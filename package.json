--- conflicted
+++ resolved
@@ -31,14 +31,10 @@
     "underscore": "1.x.x",
     "ejs": "0.7.x",
     "async": "0.1.x",
-<<<<<<< HEAD
     "doh": "0.x.x",
     "forever-monitor": "1.1.x",
-    "keypress": "~0.1.0"
-=======
-    "doh": ">=0.0.4",
+    "keypress": "~0.1.0",
     "step": ">=0.0.5"
->>>>>>> fdb28b82
   },
   "devDependencies": {
     "mocha": "*",
