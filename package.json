--- conflicted
+++ resolved
@@ -13,25 +13,20 @@
     "validation": "*",
     "async-eval": "0.1.1",
     "mongodb": "1.0.2",
-    "request": "2.x.x"
+    "request": "2.x.x",
+    "commander": "0.6.0"
   },
   "devDependencies": {
     "mocha": "*",
     "chai": "*",
     "node-markdown": "*",
-<<<<<<< HEAD
     "shelljs": "*",
-    "commander": "0.6.0"
-  },
-  "bin": { "dpd": "./bin/dpd" }
-=======
     "dox": "*",
     "ejs": "*"
   },
-  "bin": {},
+  "bin": { "dpd": "./bin/dpd" }
   "scripts": {
     "test": "mocha",
     "docs": "node docs/src/build.js"
   }
->>>>>>> 3b199153
 }