--- conflicted
+++ resolved
@@ -23,14 +23,10 @@
     "scrubber": "*",
     "shelljs": "https://github.com/dallonf/shelljs/tarball/master",
     "http-proxy": "0.8.1",
-<<<<<<< HEAD
-    "send": "git://github.com/ritch/send.git",
+    "send": "0.0.2",
     "fstream": "0.1.x",
     "tar": "0.1.x",
     "fstream-ignore": "0.0.x"
-=======
-    "send": "0.0.2"
->>>>>>> 3f59e0f4
   },
   "devDependencies": {
     "mocha": "*",
