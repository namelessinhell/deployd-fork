--- conflicted
+++ resolved
@@ -16,12 +16,8 @@
     "request": "2.x.x",
     "commander": "0.6.0",
     "cookies": ">= 0.3.0",
-<<<<<<< HEAD
     "socket.io": "0.9.x",
     "debug": "*"
-=======
-    "socket.io": "0.9.x"
->>>>>>> 1802f2f1
   },
   "devDependencies": {
     "mocha": "*",
